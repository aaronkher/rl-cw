--- conflicted
+++ resolved
@@ -3,15 +3,6 @@
 if __name__ == "__main__":
     dqn = DQN(
         episode_count=1000,
-<<<<<<< HEAD
-        timestep_count=100,
-        gamma=0.9,
-        epsilon_start=0.95,
-        epsilon_min=0.001,
-        epsilon_decay=0.005,
-        C=20,
-        buffer_batch_size=100,
-=======
         timestep_count=10000000,
         gamma=0.99,
         epsilon_start=0.9,
@@ -20,6 +11,5 @@
         C=1,
         buffer_batch_size=128,
         replay_buffer_size=10000,
->>>>>>> 2884bb7b
     )
     dqn.train()