from dataclasses import dataclass
from datetime import datetime
import base64
import json
import os
from pathlib import Path
from typing import cast, TYPE_CHECKING, Any, Iterable

import torch
from torch import nn
import numpy as np


# prevent circular import
if TYPE_CHECKING:
    from environment.environment import State, Environment, Action
    from dqn.dqn import TransitionBatch, TdTargetBatch
else:
    Experience = object
    State = object
    Action = object
    Environment = object
    TransitionBatch = object
    TdTargetBatch = object


class TorchJSONEncoder(json.JSONEncoder):
    """
    Custom JSON encoder for torch tensors, used in the custom save() method of our ActorModule.
    """

    def default(self, obj):
        if isinstance(obj, torch.Tensor):
            return obj.cpu().detach().numpy().tolist()
        return json.JSONEncoder.default(self, obj)


class TorchJSONDecoder(json.JSONDecoder):
    """
    Custom JSON decoder for torch tensors, used in the custom load() method of our ActorModule.
    """

    def __init__(self, *args, **kwargs):
        super().__init__(object_hook=self.object_hook, *args, **kwargs)

    def object_hook(self, dct):
        for key in dct.keys():
            if isinstance(dct[key], list):
                dct[key] = torch.Tensor(dct[key])
        return dct


class NeuralNetwork(nn.Module):
    @staticmethod
    def device() -> torch.device:
        """Utility function to determine whether we can run on GPU"""
        device = (
            "cuda" if torch.cuda.is_available() else "mps" if torch.backends.mps.is_available() else "cpu"
        )
        return torch.device(device)

    @staticmethod
    def tensorify(array: Iterable) -> torch.Tensor:
        """Create a PyTorch tensor, and make sure it's on the GPU if possible"""
        if isinstance(array, list):
            assert not isinstance(array[0], np.ndarray)
        return torch.tensor(array, device=NeuralNetwork.device())

<<<<<<< HEAD
    def __init__(self, inputs: int, outputs: int, neurons: int = 256):
        super(NeuralNetwork, self).__init__()

        self.linear_relu_stack = nn.Sequential(
            nn.Linear(inputs, neurons),
            nn.ReLU(),
            nn.Linear(neurons, neurons),
            nn.ReLU(),
            nn.Linear(neurons, neurons),
            nn.ReLU(),
            nn.Linear(neurons, outputs),
        )

        self.optim = torch.optim.AdamW(self.parameters(), lr=1e-4, amsgrad=True)
=======
    def __init__(self, inputs: int, outputs: int):
        super(NeuralNetwork, self).__init__()

        self.inputs = inputs
        self.outputs = outputs
        self.stack = self.create_stack()
        self.optim = self.create_optim()
>>>>>>> 927f538c

        # move to gpu if possible
        self.to(NeuralNetwork.device())

    def create_copy(self):
        raise NotImplementedError  # need to subclass this

    def copy_from(self, other: "NeuralNetwork"):
        self.load_state_dict(other.state_dict())

<<<<<<< HEAD
    def save_checkpoint(self, **kwargs) -> str:
        now = datetime.now()

        foldername = now.strftime("%Y-%m-%d %H.%M")
        if kwargs.get("suffix"):
            foldername += f" {kwargs.get('suffix')}"
            del kwargs["suffix"]

        folder = Path(__file__).parent / "checkpoints" / foldername
        os.makedirs(folder, exist_ok=True)

        json_filename = Path(__file__).parent / "checkpoints" / foldername / "weights.json"
        txt_filename = Path(__file__).parent / "checkpoints" / foldername / "weights.txt"

        with open(json_filename, "w") as json_file:
            json.dump(self.state_dict(), json_file, cls=TorchJSONEncoder)

        info = f"created at: {now.strftime('%Y-%m-%d %H:%M:%S')}\n"
        checkpoint_id = base64.b64encode(foldername.encode("utf-8")).decode("utf-8")
        info += f"id: {checkpoint_id}\n"
        for key, value in kwargs.items():
            info += f"{key}: {value}\n"
        info += f"\n"
        info += f"comments:\n"

        txt_filename.write_text(info)

        return checkpoint_id

    def load_checkpoint(self, b64_id: str):
        foldername = base64.b64decode(b64_id.encode("utf-8")).decode("utf-8")
        json_filename = Path(__file__).parent / "checkpoints" / foldername / "weights.json"

        with open(json_filename, "r") as json_file:
            self.load_state_dict(json.load(json_file, cls=TorchJSONDecoder))

        print(f"loaded checkpoint from: {json_filename}")
=======
    def create_stack(self) -> nn.Sequential:
        # default stack, subclasses can override this
        neurons = 128
        return nn.Sequential(
            nn.Linear(self.inputs, neurons),
            nn.ReLU(),
            nn.Linear(neurons, neurons),
            nn.ReLU(),
            nn.Linear(neurons, self.outputs),
        )

    def create_optim(self) -> torch.optim.Optimizer:
        # default optim, subclasses can override this
        return torch.optim.AdamW(self.parameters(), lr=1e-4, amsgrad=True)

    def reset_output_weights(self, range: float = 3e-3):
        # first, find output layer (last nn.Linear in stack)
        output_layer = None
        for layer in reversed(self.stack):
            if isinstance(layer, nn.Linear):
                output_layer = cast(nn.Linear, layer)
                break
        assert output_layer is not None

        output_layer.weight.data.uniform_(-range, range)
        output_layer.bias.data.uniform_(-range, range)
>>>>>>> 927f538c

    # do not call directly, call get_q_values() instead
    def forward(self, state: torch.Tensor) -> torch.Tensor:
        """PyTorch internal function to perform forward pass.
        Do not call directly, use get_q_values() instead.

        Args:
            state (torch.Tensor): a tensor of length 6 (the state has 6 variables)

        Returns:
            torch.Tensor: a tensor of length 3 (one q-value for each action)
        """

        return self.stack(state)

    def gradient_descent(self, expected: torch.Tensor, actual: torch.Tensor) -> float:
        criterion = torch.nn.HuberLoss()
        loss = criterion(expected, actual)

        self.optim.zero_grad()
        loss.backward()

        # clip gradients
        nn.utils.clip_grad.clip_grad_value_(self.parameters(), 100.0)

        self.optim.step()  # gradient descent

        return loss.item()

    def polyak_update(self, main: "NeuralNetwork", update_rate: float):
        main_net_state = main.state_dict()
        target_net_state = self.state_dict()
        β = update_rate  # shorten name

        for key in main_net_state:
            target_net_state[key] = β * main_net_state[key] + (1 - β) * target_net_state[key]

        self.load_state_dict(target_net_state)<|MERGE_RESOLUTION|>--- conflicted
+++ resolved
@@ -66,22 +66,6 @@
             assert not isinstance(array[0], np.ndarray)
         return torch.tensor(array, device=NeuralNetwork.device())
 
-<<<<<<< HEAD
-    def __init__(self, inputs: int, outputs: int, neurons: int = 256):
-        super(NeuralNetwork, self).__init__()
-
-        self.linear_relu_stack = nn.Sequential(
-            nn.Linear(inputs, neurons),
-            nn.ReLU(),
-            nn.Linear(neurons, neurons),
-            nn.ReLU(),
-            nn.Linear(neurons, neurons),
-            nn.ReLU(),
-            nn.Linear(neurons, outputs),
-        )
-
-        self.optim = torch.optim.AdamW(self.parameters(), lr=1e-4, amsgrad=True)
-=======
     def __init__(self, inputs: int, outputs: int):
         super(NeuralNetwork, self).__init__()
 
@@ -89,7 +73,6 @@
         self.outputs = outputs
         self.stack = self.create_stack()
         self.optim = self.create_optim()
->>>>>>> 927f538c
 
         # move to gpu if possible
         self.to(NeuralNetwork.device())
@@ -100,7 +83,6 @@
     def copy_from(self, other: "NeuralNetwork"):
         self.load_state_dict(other.state_dict())
 
-<<<<<<< HEAD
     def save_checkpoint(self, **kwargs) -> str:
         now = datetime.now()
 
@@ -138,7 +120,7 @@
             self.load_state_dict(json.load(json_file, cls=TorchJSONDecoder))
 
         print(f"loaded checkpoint from: {json_filename}")
-=======
+
     def create_stack(self) -> nn.Sequential:
         # default stack, subclasses can override this
         neurons = 128
@@ -165,7 +147,6 @@
 
         output_layer.weight.data.uniform_(-range, range)
         output_layer.bias.data.uniform_(-range, range)
->>>>>>> 927f538c
 
     # do not call directly, call get_q_values() instead
     def forward(self, state: torch.Tensor) -> torch.Tensor:
