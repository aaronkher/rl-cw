import random
from dataclasses import dataclass
import math
import collections

import torch
import numpy as np

from environment import Environment, Action, State, ActionResult
from network import NeuralNetwork, NeuralNetworkResult, NeuralNetworkResultBatch
from data_helper import plot_episode_data, EpisodeData, create_figure


@dataclass
class Experience:
    old_state: State
    new_state: State
    action: Action
    reward: float
    terminal: bool
    td_error: float


@dataclass
class TdTargetBatch:
    # Tensor[[TDTarget], [TDTarget], ...]
    tensor: torch.Tensor


class ExperienceBatch:
    def __init__(self, experiences: list[Experience]):
        self.size = len(experiences)

        # Tensor[[0], [2], [1], ...]
        self.actions = NeuralNetwork.tensorify([[exp.action] for exp in experiences])

        # Tensor[-0.99, -0.99, ...]
        self.rewards = NeuralNetwork.tensorify([exp.reward for exp in experiences])

        # Tensor[State, State, ...]
        # states are already torch tensors, so we can just use torch.stack
        self.old_states = torch.stack([exp.old_state for exp in experiences])

        self.new_states = torch.stack([exp.new_state for exp in experiences])

        # Tensor[False, False, True, ...]
        self.terminal = NeuralNetwork.tensorify([exp.terminal for exp in experiences])


class ReplayBuffer:
    def __init__(self, replay_buffer_size: int, omega: float = 0.5):
        self.buffer = collections.deque(maxlen=replay_buffer_size)
        self.omega = omega

    def add_experience(self, experience: Experience):
        self.buffer.append(experience)

    def get_batch(self, batch_size: int) -> ExperienceBatch:
        experiences = random.sample(self.buffer, batch_size)
        return ExperienceBatch(experiences)

    """
    Samples experiences proportional to the magnitude of td-error.
    Large TD error, greater probability of being sampled.
    """

    def prioritized_replay_sampling(self, batch_size: int):
        c = 0.01  # small constant

        # prioritiy of experience is proportional to the magnitude of the td-err
        priorities = (
            np.array(
                [abs(exp.td_error) + c for exp in list(self.buffer)], dtype=np.float32
            )
            ** self.omega
        )

        # w = omega
        # k = buffer size
        # P(i)= p_i^w / ∑_k p_k^w
        probabilities = priorities / priorities.sum()

        indicies = np.random.choice(len(self.buffer), size=batch_size, p=probabilities)
        experiences = [self.buffer[idx] for idx in indicies]

        return ExperienceBatch(experiences)

    def get_buffer(self):
        return ExperienceBatch(list(self.buffer))

    def size(self) -> int:
        return len(self.buffer)


class DQN:
    def __init__(
        self,
        episode_count: int,
        timestep_count: int,
        gamma: float,
        epsilon_start: float = 0.9,
        epsilon_min: float = 0.01,
        epsilon_decay: float = 0.02,
        C: int = 50,
        buffer_batch_size: int = 100,
        replay_buffer_size: int = 10000,
    ):
        self.episode_count = episode_count
        self.timestep_count = timestep_count

        self.epsilon_start = epsilon_start
        self.epsilon_min = epsilon_min
        self.decay_rate = epsilon_decay
        self.epsilon = epsilon_start

        self.gamma = gamma
        self.C = C
        self.buffer_batch_size = buffer_batch_size

        self.environment = Environment()

        self.replay_buffer = ReplayBuffer(replay_buffer_size=replay_buffer_size)
        self.policy_network = NeuralNetwork(self.environment)  # q1
        self.target_network = NeuralNetwork(self.environment)  # q2
        # copy q2 to q1
        self.target_network.load_state_dict(self.policy_network.state_dict())

    def get_best_action(self, state: State) -> Action:
        return self.policy_network.get_best_action(state)

    def get_action_using_epsilon_greedy(self, state: State):
        if np.random.uniform(0, 1) < self.epsilon:
            # pick random action
            action = random.choice(self.environment.action_list)
        else:
            # pick best action
            action = self.get_best_action(state)
        return action

    def execute_action(self, action: Action) -> ActionResult:
        return self.environment.take_action(action)

    # using policy
    def get_q_values(self, state: State) -> NeuralNetworkResult:
        return self.policy_network.get_q_values(state)

    # using target network here to estimate q values
    def get_q_value_for_action(self, state: State, action: Action) -> float:
        neural_network_result = self.target_network.get_q_values(state)
        return neural_network_result.q_value_for_action(action)

    """
    Double DQN: Yt ≡ Rt+1+γQ(St+1, argmax aQ(St+1, a; θt), θ−t)
    from: https://arxiv.org/pdf/1509.06461.pdf
    θt = policy network (in our case)
    θ−t = target network (in our case)
    """

    def compute_td_target(self, reward: float, new_state: State) -> float:
        # TD Target is the last reward + the expected reward of the
        # best action in the next state, discounted.

        # the reward and state after the last action was taken:
        last_reward = reward  # R_t
        current_state = new_state  # S_t+1

        if self.environment.is_terminated:
            td_target = last_reward
        else:
            # policy network (θt) used here to get best action
            action = self.get_best_action(current_state)

            # target network (θ−t) used here to calculate q value for action
            td_target = last_reward + self.gamma * self.get_q_value_for_action(
                current_state, action
            )

        return td_target

    """
    Double DQN: Yt ≡ Rt+1+γQ(St+1, argmax aQ(St+1, a; θt), θ−t)
    from: https://arxiv.org/pdf/1509.06461.pdf
    θt = policy network (in our case)
    θ−t = target network (in our case)
    """

    def compute_td_targets_batch(self, experiences: ExperienceBatch) -> TdTargetBatch:
        # Tensor[[Reward], [Reward], ...]
        rewards = experiences.rewards.unsqueeze(1)  # R_t+1

        # get best actions according to policy network
        # Tensor[[QValue * 3], [QValue * 3], ...]
        policy_network_q_values = self.policy_network.get_q_values_batch(
            experiences.new_states
        )
        # Tensor[Action, Action, ...]
        best_actions = policy_network_q_values.batch_output.argmax(dim=1)
        # Tensor[[Action], [Action], ...]
        best_actions = best_actions.unsqueeze(1)

        # calculate q values using target network
        q_values = self.target_network.get_q_values_batch(experiences.new_states)

        # get the target network's q value of the policy network's chosen action
        max_q_values = q_values.batch_output.gather(1, best_actions)
        # discounted reward is 0 for terminal states
        max_q_values[experiences.terminal] = 0.0

        td_targets = rewards + (self.gamma * max_q_values)

        return TdTargetBatch(td_targets)

    def decay_epsilon(self, episode):
        # epsilon = epsilon_min + (epsilon_start - epsilon_min) x epsilon^-decay_rate * episode
        self.epsilon = self.epsilon_min + (
            self.epsilon_start - self.epsilon_min
        ) * math.exp(-self.decay_rate * episode)
        print(f"Epsilon decayed to {self.epsilon}")

    def update_target_network(self):
        # policy_network_weights = self.policy_network.state_dict()
        # self.target_network.load_state_dict(policy_network_weights)

        # tmp: update network using weighted average of both networks
        target_net_state = self.target_network.state_dict()
        policy_net_state = self.policy_network.state_dict()
        tau = 0.05

        for key in target_net_state:
            target_net_state[key] = (
                tau * policy_net_state[key] + (1 - tau) * target_net_state[key]
            )

        self.target_network.load_state_dict(target_net_state)

    def backprop(self, experiences: ExperienceBatch, td_targets: TdTargetBatch):
        self.policy_network.backprop(experiences, td_targets)

    def train(self):
        episodes = []
        create_figure()
        try:
            timestep_C_count = 0
            for episode in range(self.episode_count):
                print(f"Episode: {episode}")
                self.environment.reset()

                timestep = 0
                reward_sum = 0
                won = False

                for timestep in range(self.timestep_count):
                    state = self.environment.current_state  # S_t

                    action = self.get_action_using_epsilon_greedy(state)  # A_t
                    action_result = self.execute_action(action)

                    reward_sum += action_result.reward

                    # print(
                    #     f"Episode {episode} Timestep {timestep} | Action {action}, Reward {action_result.reward:.0f}, Total Reward {reward_sum:.0f}"
                    # )

                    td_target = self.compute_td_target(
                        action_result.reward, action_result.new_state
                    )

                    experience = Experience(
                        action_result.old_state,  
                        action_result.new_state,
                        action,
                        action_result.reward,
                        action_result.terminal and action_result.won,
                        td_target,
                    )

                    self.replay_buffer.add_experience(experience)

                    if self.replay_buffer.size() > self.buffer_batch_size:
                        replay_batch = self.replay_buffer.prioritized_replay_sampling(
                            self.buffer_batch_size
                        )

                        # compute td targets for the whole of the replay batch
                        td_targets = self.compute_td_targets_batch(replay_batch)

                        self.backprop(replay_batch, td_targets)

                    timestep_C_count += 1
                    if timestep_C_count == self.C:
                        self.update_target_network()
                        timestep_C_count = 0

                    # process termination
                    if action_result.terminal:
                        won = action_result.won
                        won_str = "won" if won else "lost"
                        print(
                            f"Episode {episode+1} ended ({won_str}) after {timestep+1} timestaps"
                            f" with total reward {reward_sum:.2f}"
                        )
                        break

                episodes.append(EpisodeData(episode, reward_sum, timestep, won))
<<<<<<< HEAD
                #self.decay_epsilon(episode)
                self.epsilon *= 0.01
=======
                plot_episode_data(episodes) # comment out if you don't want live plot updates
                self.decay_epsilon(episode)
>>>>>>> 2884bb7b
                print(f"Episode {episode} finished with total reward {reward_sum}")

        except KeyboardInterrupt:
            pass

        # plot_episode_data(episodes) # uncomment if you want to plot after training<|MERGE_RESOLUTION|>--- conflicted
+++ resolved
@@ -302,13 +302,10 @@
                         break
 
                 episodes.append(EpisodeData(episode, reward_sum, timestep, won))
-<<<<<<< HEAD
                 #self.decay_epsilon(episode)
                 self.epsilon *= 0.01
-=======
                 plot_episode_data(episodes) # comment out if you don't want live plot updates
                 self.decay_epsilon(episode)
->>>>>>> 2884bb7b
                 print(f"Episode {episode} finished with total reward {reward_sum}")
 
         except KeyboardInterrupt:
