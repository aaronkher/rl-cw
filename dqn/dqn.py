--- conflicted
+++ resolved
@@ -9,11 +9,7 @@
 import numpy as np
 from dqn.dqn_network import DqnNetwork, DqnNetworkResult
 
-<<<<<<< HEAD
-from environment.environment import Environment, Action, State, Transition
-=======
 from environment.environment import DiscreteAction, DiscreteActionEnv, Environment, State, Transition
->>>>>>> 927f538c
 from network import NeuralNetwork
 from data_helper import LivePlot
 from replay_buffer import TransitionBatch, TransitionBuffer
@@ -28,11 +24,7 @@
 class DQN:
     def __init__(
         self,
-<<<<<<< HEAD
-        environment: Environment,
-=======
         environment: DiscreteActionEnv,
->>>>>>> 927f538c
         episode_count: int,
         timestep_count: int,
         gamma: float,
@@ -59,30 +51,23 @@
         self.policy_network = DqnNetwork(self.environment)  # q1 / θ
         self.target_network = self.policy_network.create_copy()  # q2 / θ-
 
-<<<<<<< HEAD
         if checkpoint_id is not None:
             self.policy_network.load_checkpoint(checkpoint_id)
             self.target_network.load_checkpoint(checkpoint_id)
 
-    def get_best_action(self, state: State) -> Action:
-=======
     def get_best_action(self, state: State) -> DiscreteAction:
->>>>>>> 927f538c
         return self.policy_network.get_best_action(state)
-    
+
     def get_action_probability_distribution(self, q_values: DqnNetworkResult) -> np.ndarray:
         # q_values: DqnNetworkResult
         # q_values.tensor: Tensor[QValue, QValue, ...]
         q_value_sum = torch.sum(q_values.tensor)
         return (q_values.tensor / q_value_sum).numpy()
-    
-    def get_action_from_probability_distribution(self, probability_distribution: np.ndarray) -> Action:
+
+    def get_action_from_probability_distribution(self, probability_distribution: np.ndarray) -> DiscreteAction:
         # probability_distribution: np.ndarray
         # probability_distribution: [0.1, 0.2, 0.7]
-        return np.random.choice(
-            self.environment.action_list,
-            p=probability_distribution
-        )
+        return np.random.choice(self.environment.action_list, p=probability_distribution)
 
     def get_action_using_epsilon_greedy(self, state: State):
         if np.random.uniform(0, 1) < self.epsilon:
@@ -236,13 +221,15 @@
                 running_for = now - start
 
                 suffix = None  # if should create checkpoint, will be a str
-                if episode == self.episode_count-1: # create checkpoint after 10 episodes for startup
+                if episode == self.episode_count - 1:  # create checkpoint after 10 episodes for startup
                     suffix = " (startup checkpoint)"
-                if episode % 100 == 0 and episode != 0: # create checkpoint every 100 episodes
+                if episode % 100 == 0 and episode != 0:  # create checkpoint every 100 episodes
                     suffix = f" (ep {episode})"
-                if reward_sum > self.high_score + 0.01: 
+                if reward_sum > self.high_score + 0.01:
                     self.high_score = reward_sum
-                    if episode > high_score_episode + 15: # create checkpoint if high score has been beaten for 15 episodes
+                    if (
+                        episode > high_score_episode + 15
+                    ):  # create checkpoint if high score has been beaten for 15 episodes
                         high_score_episode = episode
                         suffix = f" (hs {self.high_score:.1f})"
 
