import os
from dataclasses import dataclass
from typing import cast, TYPE_CHECKING, Any, Iterable

import torch
from torch import nn
from environment.environment import DiscreteAction


from network import NeuralNetwork

# prevent circular import
if TYPE_CHECKING:
<<<<<<< HEAD
    from environment.environment import State, Environment, Action
=======
    from environment.environment import State, Environment
>>>>>>> 927f538c
    from dqn.dqn import TransitionBatch, TdTargetBatch
else:
    Experience = object
    State = object
    Action = object
    Environment = object
    TransitionBatch = object
    TdTargetBatch = object


@dataclass
class DqnNetworkResult:
    tensor: torch.Tensor

    def best_action(self) -> DiscreteAction:
        argmax: torch.Tensor = self.tensor.argmax()  # this is a tensor with one item
        best_action = int(argmax.item())
        return DiscreteAction(best_action)

    def best_action_q_value(self) -> float:
        return self.tensor[self.best_action().action].item()

    def q_value_for_action(self, action: DiscreteAction) -> float:
        return self.tensor[action.action].item()


class DqnNetworkResultBatch:
    def __init__(self, tensor: torch.Tensor):
        # Tensor[[QValue * 3], [QValue * 3], ...]
        self.tensor = tensor

    def for_actions(self, actions: torch.Tensor) -> torch.Tensor:
        # actions = Tensor[[Action], [Action], ...]
        # where Action is int

        # Tensor[[QValue], [QValue], ...]
        return self.tensor.gather(1, actions)

    def best_actions(self) -> torch.Tensor:
        return self.tensor.argmax(1)

    def __getitem__(self, index: int) -> DqnNetworkResult:
        """Override index operator e.g. batch[0] -> NeuralNetworkResult"""
        return DqnNetworkResult(self.tensor[index])

    def __mul__(self, other: float) -> "DqnNetworkResultBatch":
        """Override * operator e.g. batch * 0.9"""
        return DqnNetworkResultBatch(self.tensor * other)


class DqnNetwork(NeuralNetwork):
    def __init__(self, env: Environment):
        self.environment = env

        inputs = env.observation_space_length
        outputs = env.action_count
        super(DqnNetwork, self).__init__(inputs, outputs)

    def create_copy(self) -> "DqnNetwork":
        copy = DqnNetwork(self.environment)
        copy.copy_from(self)
        return copy

    def get_q_values(self, state: State) -> DqnNetworkResult:
        """For a given state, pass it through the neural network and return
        the q-values for each action in that state.

        Args:
            state (State): The state to get the q-values for.

        Returns:
            NeuralNetworkResult: An object that wraps the raw tensor, with
                utility methods such as q_value_for_action() to make our lives
                easier.
        """

        neural_network_output = self(state.tensor)
        return DqnNetworkResult(neural_network_output)

    def get_q_values_batch(self, states: torch.Tensor) -> DqnNetworkResultBatch:
        # states = Tensor[State, State, ...]
        # where State is Tensor[position, velocity]

        batch_output = self(states)
        # batch_output = Tensor[[QValue * 3], [QValue * 3], ...]
        # where QValue is float

        return DqnNetworkResultBatch(batch_output)

    def get_best_action(self, state: State) -> DiscreteAction:
        """Get the best action in a given state according to the neural network.

        Args:
            state (State): The state to get the best action for.

        Returns:
            Action: The best action in the given state.
        """

        neural_network_result = self.get_q_values(state)
        return neural_network_result.best_action()

    def train(self, experiences: TransitionBatch, td_targets: TdTargetBatch) -> float:
        # Tensor[State, State, ...]
        # where State is Tensor[position, velocity]
        experience_states = experiences.old_states

        # Tensor[[QValue * 3], [QValue * 3], ...]
        # where QValue is float
        q_values = self(experience_states)

        # Tensor[[Action], [Action], ...]
        # where Action is int
        actions_chosen = experiences.actions

        # Tensor[[QValue], [QValue], ...]
        actions_chosen_q_values = q_values.gather(1, actions_chosen)
        # y_hat = predicted (policy network)

        # Tensor[[TDTarget], [TDTarget], ...]
        # where TDTarget is QValue
        td_targets_tensor = td_targets.tensor.unsqueeze(1)
        # y = actual (target network)

        return self.gradient_descent(td_targets_tensor, actions_chosen_q_values)<|MERGE_RESOLUTION|>--- conflicted
+++ resolved
@@ -11,11 +11,7 @@
 
 # prevent circular import
 if TYPE_CHECKING:
-<<<<<<< HEAD
     from environment.environment import State, Environment, Action
-=======
-    from environment.environment import State, Environment
->>>>>>> 927f538c
     from dqn.dqn import TransitionBatch, TdTargetBatch
 else:
     Experience = object
