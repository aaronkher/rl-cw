--- conflicted
+++ resolved
@@ -9,12 +9,6 @@
 from network import NeuralNetwork
 
 
-<<<<<<< HEAD
-=======
-# === TRANSITION/TIMESTEP BATCH ===
-
-
->>>>>>> 927f538c
 @dataclass
 class Experience:
     transition: Transition
@@ -53,33 +47,13 @@
 
     def add(self, transition: Transition):
         self.new_transitions.append(transition)
-    
+
     def get_priorities(self) -> ndarray | None:
         priorities = np.array([exp.td_error for exp in self.buffer])
         priorities /= priorities.sum()
         return priorities
 
     def get_batch(self, batch_size: int) -> TransitionBatch:
-<<<<<<< HEAD
-        batch_size -= len(self.new_transitions)
-        buffer = self.get_buffer()
-        priorities = self.get_priorities()
-
-        indices = np.random.choice(len(buffer), batch_size, p=priorities)
-        experiences = [buffer[idx] for idx in indices]
-
-        new_transitions = self.new_transitions[:batch_size]
-        new_experiences = [Experience(transition, -1) for transition in new_transitions]
-        del self.new_transitions[:batch_size]
-
-        experiences.extend(new_experiences)
-
-        return TransitionBatch(experiences)
-    
-    def size(self):
-        buffer = self.get_buffer()
-        return len(buffer)
-=======
         experiences = []
 
         # if there are new transitions, add them
@@ -102,7 +76,6 @@
             self.buffer.extend(new_experiences)
 
         return TransitionBatch(experiences)
-    
+
     def size(self):
-        return len(self.buffer) + len(self.new_transitions)
->>>>>>> 927f538c
+        return len(self.buffer) + len(self.new_transitions)